--- conflicted
+++ resolved
@@ -23,17 +23,6 @@
 from composer.algorithms import ScaleSchedule
 from composer.core import Callback, DataSpec, Engine, Event, Logger, State, Time
 from composer.core.algorithm import Algorithm
-<<<<<<< HEAD
-from composer.core.logging import BaseLoggerBackend, LogLevel
-from composer.core.types import BreakEpochException, DataLoader, Metrics, Precision
-from composer.datasets.dataloader import DDPDataLoader
-from composer.loggers.tqdm_logger import TQDMLoggerBackend
-from composer.models.base import BaseMosaicModel
-from composer.optim import (ComposedScheduler, CosineAnnealingLRHparams, DecoupledSGDWHparams, LinearLRHparams,
-                            OptimizerHparams, SchedulerHparams, WarmUpLRHparams)
-from composer.optim.scheduler import ensure_warmup_last
-from composer.trainer.checkpoint_hparams import CheckpointLoaderHparams, CheckpointSaverHparams
-=======
 from composer.core.evaluator import Evaluator
 from composer.core.logging import LoggerCallback, LogLevel
 from composer.core.time import TimeUnit
@@ -49,7 +38,6 @@
 from composer.profiler.system_profiler import SystemProfiler
 from composer.profiler.torch_profiler import TorchProfiler
 from composer.trainer.checkpoint import CheckpointLoader, CheckpointSaver
->>>>>>> e5472abb
 from composer.trainer.ddp import DDPSyncStrategy, ddp_sync_context, prepare_ddp_module
 from composer.trainer.deepspeed import fix_batch_precision_for_deepspeed, parse_deepspeed_config
 from composer.trainer.devices import Device, DeviceCPU, DeviceGPU
@@ -189,57 +177,6 @@
     """
 
     def __init__(
-<<<<<<< HEAD
-            self,
-            *,
-            model: BaseMosaicModel,
-            train_dataloader: Union[DataLoader, DataSpec],
-            eval_dataloader: Union[DataLoader, DataSpec],
-            max_duration: Union[str, Time],
-            algorithms: Optional[List[Algorithm]] = None,
-            optimizer_hparams: Optional[OptimizerHparams] = None,
-            schedulers_hparams: Optional[Union[SchedulerHparams, List[SchedulerHparams]]] = None,
-
-            # device
-            device: Optional[Device] = None,
-
-            # training hparams
-            grad_accum: int = 1,
-            grad_clip_norm: Optional[float] = None,
-            validate_every_n_batches: int = -1,
-            validate_every_n_epochs: int = 1,
-            compute_training_metrics: bool = False,
-            precision: Precision = Precision.FP32,
-
-            # dist hparams
-            dist_timeout: float = 15.0,
-            ddp_sync_strategy: Optional[Union[str, DDPSyncStrategy]] = None,
-
-            # Randomness
-            seed: Optional[int] = None,
-            deterministic_mode: bool = False,
-
-            # Logging and callbacks
-            log_destinations: Optional[List[BaseLoggerBackend]] = None,
-            callbacks: Sequence[Callback] = tuple(),
-
-            # Checkpoint hparams
-            checkpoint_loader: Optional[CheckpointLoaderHparams] = None,
-            checkpoint_saver: Optional[CheckpointSaverHparams] = None,
-
-            # Warmup hparams
-            warmup_ratio: float = None,
-
-            # Subset parameters
-            train_subset_num_batches: Optional[int] = None,
-            eval_subset_num_batches: Optional[int] = None,
-
-            # DeepSpeed
-            deepspeed_hparams: Optional[DeepSpeedHparams] = None,
-
-            # Optional config (ex. an hparams yaml file)
-            config: Optional[Dict[str, Any]] = None):
-=======
         self,
         *,
         model: ComposerModel,
@@ -278,6 +215,7 @@
         load_path: Optional[str] = None,
         load_object_store: Optional[ObjectStoreProvider] = None,
         load_weights_only: bool = False,
+        # TODO (Koin): discuss the implementation of removing keys from a model
         load_strict: bool = False,
         load_chunk_size: int = 1_048_576,
         load_progress_bar: bool = True,
@@ -314,7 +252,6 @@
         # DeepSpeed
         deepspeed_config: Optional[Dict[str, Any]] = None,
     ):
->>>>>>> e5472abb
         # surpressing GradScaler warnings as they are always created
         # self._use_grad_scaling() will raise a RuntimeError if grad scaling is not available when it is required
         warnings.filterwarnings(action="ignore", message="torch.cuda.amp.GradScaler")
@@ -428,21 +365,10 @@
         if isinstance(precision, str):
             precision = Precision(precision)
 
-<<<<<<< HEAD
-        if not isinstance(train_dataloader, DataSpec):
-            train_dataloader = DataSpec(train_dataloader)
-        train_dataloader.dataloader = DDPDataLoader(train_dataloader.dataloader)
-        print("Dataloader Length:", len(train_dataloader.dataloader))
-
-        if not isinstance(eval_dataloader, DataSpec):
-            eval_dataloader = DataSpec(eval_dataloader)
-        eval_dataloader.dataloader = DDPDataLoader(eval_dataloader.dataloader)
-=======
         # optimizers and schedulers
         if not optimizers:
             optimizers = DecoupledSGDW(list(model.parameters()), lr=0.1)
             warnings.warn(f"No optimizer was specified. Defaulting to {repr(optimizers)}")
->>>>>>> e5472abb
 
         num_optimizers = len(ensure_tuple(optimizers))
         if num_optimizers != 1:
@@ -480,35 +406,6 @@
             schedulers=schedulers,
         )
 
-<<<<<<< HEAD
-        # Steps per epoch
-        if train_subset_num_batches is not None:
-            if train_subset_num_batches > self.state.steps_per_epoch:
-                warnings.warn(
-                    textwrap.dedent(
-                        f"""SubsetNumBatchesWarning: The train_subset_num_batches({train_subset_num_batches})
-                        is greater than the number of batches in the training dataloader
-                        ({self.state.steps_per_epoch})"""))
-            else:
-                self.state.steps_per_epoch = train_subset_num_batches
-
-        if eval_subset_num_batches is not None:
-            if eval_subset_num_batches > len(self.state.eval_dataloader):
-                warnings.warn(
-                    textwrap.dedent(f"""SubsetNumBatchesWarning: The eval_subset_num_batches({eval_subset_num_batches})
-                        is greater than the number of batches in the evaluation dataloader
-                        ({len(self.state.eval_dataloader)})"""))
-
-        self._eval_subset_num_batches = eval_subset_num_batches
-        print("Steps per epoch:", self.state.steps_per_epoch)
-
-        if log_destinations is None:
-            log_destinations = [TQDMLoggerBackend()]
-        self.logger = Logger(self.state, log_destinations)
-        self.state.callbacks = [*log_destinations, *callbacks]
-
-        self.engine = Engine(self.state, self.state.algorithms, self.logger, self.state.callbacks)
-=======
         # Configure profilers if profiling is enabled
         if profiler_trace_file:
             self.state.profiler = Profiler(state=self.state,
@@ -549,7 +446,6 @@
             state=self.state,
             logger=self.logger,
         )
->>>>>>> e5472abb
 
         self.validate_every_n_batches = validate_every_n_batches
         self.validate_every_n_epochs = validate_every_n_epochs
@@ -560,16 +456,6 @@
             reproducibility.configure_deterministic_mode()
 
         self.engine.run_event(Event.INIT)
-
-<<<<<<< HEAD
-        # Need to use hparams here because optimizer and schedulers need to be created after Event.INIT
-        if not optimizer_hparams:
-            optimizer_hparams = DecoupledSGDWHparams(lr=0.1, momentum=0.9, weight_decay=1.0e-4)
-        if not schedulers_hparams:
-            schedulers_hparams = [CosineAnnealingLRHparams(T_max=str(max_duration)), WarmUpLRHparams()]
-        if not isinstance(schedulers_hparams, list):
-            schedulers_hparams = [schedulers_hparams]
-        optimizer = optimizer_hparams.initialize_object(param_group=self.state.model.parameters())
 
         if warmup_ratio is not None:
             decay_ratio = 1.0 - warmup_ratio
@@ -581,30 +467,8 @@
                     print(f"Overriding decay_ratio via trainer hparam: {scheduler.total_iters} to {decay_ratio}dur")
                     scheduler.total_iters = f"{decay_ratio}dur"
 
-        if self._train_data_spec.num_samples is None or self.state.train_dataloader.batch_size is None:
-            samples_per_epoch = None
-        else:
-            batch_size = self.state.train_dataloader.batch_size * dist.get_world_size()
-
-            samples_per_epoch = min(self.state.steps_per_epoch * batch_size, self._train_data_spec.num_samples)
-
-        schedulers = [
-            x.initialize_object(optimizer=optimizer,
-                                max_training_duration=self.state.max_duration,
-                                steps_per_epoch=self.state.steps_per_epoch,
-                                samples_per_epoch=samples_per_epoch,
-                                dataset_num_tokens=self._train_data_spec.num_tokens)
-            for x in ensure_warmup_last(schedulers_hparams)
-        ]
-        self.state.optimizers = optimizer
-        self.state.schedulers = ComposedScheduler(schedulers=schedulers)
-
-        assert isinstance(self.state.model, BaseMosaicModel)
-        self.original_model = self.state.model  # type: ignore  # TODO(ravi) -- update the state to add an original model helper
-=======
         assert isinstance(self.state.model, ComposerModel)
         self.original_model = self.state.model  # TODO(ravi) -- update the state to add an original model helper
->>>>>>> e5472abb
 
         self.checkpoint_saver = None
         if save_folder is not None:
@@ -670,84 +534,8 @@
                                                        new_params=device_model_params,
                                                        optimizers=self.state.optimizers)
 
-<<<<<<< HEAD
-        # callbacks, loggers, and seed
-        callbacks = [x.initialize_object() for x in hparams.callbacks]
-        dict_config = hparams.to_dict()
-        log_destinations = [x.initialize_object(config=dict_config) for x in hparams.loggers]
-
-        if hparams.datadir is not None:
-            hparams.train_dataset.datadir = hparams.datadir
-            hparams.val_dataset.datadir = hparams.datadir
-
-        train_device_batch_size = hparams.train_batch_size // dist.get_world_size()
-        if hparams.train_dataset.shuffle and hparams.train_subset_num_batches:
-            warnings.warn(
-                textwrap.dedent(f"""SubsetNumBatchesWarning: When specifying train_subset_num_batches,
-            (set to {hparams.train_subset_num_batches}), train_datset.shuffle should be set to False. Otherwise,
-            each training epoch may load a different subset of samples."""))
-        train_dataloader = hparams.train_dataset.initialize_object(train_device_batch_size, hparams.dataloader)
-
-        eval_device_batch_size = hparams.eval_batch_size // dist.get_world_size()
-        if hparams.val_dataset.shuffle and hparams.eval_subset_num_batches:
-            warnings.warn(
-                textwrap.dedent(f"""SubsetNumBatchesWarning: When specifying eval_subset_num_batches,
-            (set to {hparams.eval_subset_num_batches}), val_dataset.shuffle should be set to False. Otherwise,
-            each evaluation epoch may load a different subset of samples."""))
-        eval_dataloader = hparams.val_dataset.initialize_object(eval_device_batch_size, hparams.dataloader)
-
-        trainer = cls(
-            model=model,
-            train_dataloader=train_dataloader,
-            eval_dataloader=eval_dataloader,
-            max_duration=hparams.max_duration,
-            algorithms=algorithms,
-            optimizer_hparams=hparams.optimizer,
-            schedulers_hparams=hparams.schedulers,
-
-            # device
-            device=device,
-
-            # training hparams
-            grad_accum=hparams.grad_accum,
-            grad_clip_norm=hparams.grad_clip_norm,
-            validate_every_n_batches=hparams.validate_every_n_batches,
-            validate_every_n_epochs=hparams.validate_every_n_epochs,
-            compute_training_metrics=hparams.compute_training_metrics,
-            precision=hparams.precision,
-
-            # dist hparams
-            dist_timeout=hparams.dist_timeout,
-            ddp_sync_strategy=hparams.ddp_sync_strategy,
-
-            # Randomness
-            seed=seed,
-            deterministic_mode=hparams.deterministic_mode,
-
-            # Callbacks and logging
-            log_destinations=log_destinations,
-            callbacks=tuple(callbacks),
-
-            # Checkpoint hparams
-            checkpoint_loader=hparams.load_checkpoint,
-            checkpoint_saver=hparams.save_checkpoint,
-
-            # warmup hparams
-            warmup_ratio=hparams.warmup_ratio,
-
-            # Subset parameters
-            train_subset_num_batches=hparams.train_subset_num_batches,
-            eval_subset_num_batches=hparams.eval_subset_num_batches,
-
-            # DeepSpeed
-            deepspeed_hparams=hparams.deepspeed,
-
-            # Optional config
-            config=hparams.to_dict())
-=======
             # Move any remaining optimizer parameters onto the device
             self.state.optimizers = map_collection(self.state.optimizers, self.device.optimizer_to_device)
->>>>>>> e5472abb
 
             if dist.get_world_size() > 1:
                 # Only wrap the module if required
