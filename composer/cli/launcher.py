--- conflicted
+++ resolved
@@ -58,14 +58,9 @@
     parser.add_argument("--run_directory",
                         type=str,
                         default=None,
-<<<<<<< HEAD
-                        help=textwrap.dedent("""Directory to store run artifcats.
-                            Defaults to runs/{datetime.datetime.now().isoformat()}/""")),
-=======
                         help=textwrap.dedent("""\
                             Directory to store run artifcats. 
                             Defaults to runs/{timestamp}/""")),
->>>>>>> e5472abb
     parser.add_argument("-m",
                         "--module_mode",
                         action="store_true",
